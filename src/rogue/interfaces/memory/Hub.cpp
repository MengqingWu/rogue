--- conflicted
+++ resolved
@@ -78,37 +78,12 @@
 void rim::Hub::setup_python() {
 
    bp::class_<rim::HubWrap, rim::HubWrapPtr, bp::bases<rim::Master,rim::Slave>, boost::noncopyable>("Hub",bp::init<uint64_t>())
-<<<<<<< HEAD
-      .def("create", &rim::Hub::create)
-      .staticmethod("create")
-=======
->>>>>>> 4246c488
        .def("_getAddress",    &rim::Hub::doAddress)
        .def("_getOffset",     &rim::Hub::getOffset)
        .def("_doTransaction", &rim::Hub::doTransaction, &rim::HubWrap::defDoTransaction)
    ;
 
    bp::implicitly_convertible<rim::HubPtr, rim::MasterPtr>();
-<<<<<<< HEAD
-   
-}
-
-
-//! Constructor
-rim::HubWrap::HubWrap(uint64_t offset) : rim::Hub(offset) {}
-
-
-
-//! Post a transaction. Master will call this method with the access attributes.
-void rim::HubWrap::doTransaction(uint32_t id, rim::MasterPtr master,
-                                   uint64_t address, uint32_t size, uint32_t type) {
-   {
-      rogue::ScopedGil gil;
-
-      if (boost::python::override pb = this->get_override("_doTransaction")) {
-         try {
-            pb(id,master,address,size,type);
-=======
 }
 
 //! Constructor
@@ -122,27 +97,16 @@
       if (boost::python::override pb = this->get_override("_doTransaction")) {
          try {
             pb(transaction);
->>>>>>> 4246c488
             return;
          } catch (...) {
             PyErr_Print();
          }
       }
    }
-<<<<<<< HEAD
-   rim::Hub::doTransaction(id,master,address,size,type);
-}
-
-//! Post a transaction. Master will call this method with the access attributes.
-void rim::HubWrap::defDoTransaction(uint32_t id, rim::MasterPtr master,
-                                      uint64_t address, uint32_t size, uint32_t type) {
-   rim::Hub::doTransaction(id, master, address, size, type);
-=======
    rim::Hub::doTransaction(transaction);
 }
 
 //! Post a transaction. Master will call this method with the access attributes.
 void rim::HubWrap::defDoTransaction(rim::TransactionPtr transaction) {
    rim::Hub::doTransaction(transaction);
->>>>>>> 4246c488
 }
