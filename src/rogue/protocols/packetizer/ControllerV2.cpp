--- conflicted
+++ resolved
@@ -171,11 +171,7 @@
    }
 
    tranFrame_[tmpDest]->appendBuffer(buff);
-<<<<<<< HEAD
    frame->clear(); // Empty old frame
-=======
-   //frame->clear();
->>>>>>> 05d9c3c8
 
    // Last of transfer
    if ( tmpEof ) {
@@ -316,10 +312,5 @@
       segment++;
    }
    appIndex_++;
-<<<<<<< HEAD
    frame->clear(); // Empty old frame
 }
-=======
-   //frame->clear();
-}
->>>>>>> 05d9c3c8
