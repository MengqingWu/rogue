/**
 *-----------------------------------------------------------------------------
 * Title      : UDP Client Class
 * ----------------------------------------------------------------------------
 * File       : Client.h
 * Created    : 2017-01-07
 * Last update: 2017-01-07
 * ----------------------------------------------------------------------------
 * Description:
 * UDP Client
 * ----------------------------------------------------------------------------
 * This file is part of the rogue software platform. It is subject to 
 * the license terms in the LICENSE.txt file found in the top-level directory 
 * of this distribution and at: 
 *    https://confluence.slac.stanford.edu/display/ppareg/LICENSE.html. 
 * No part of the rogue software platform, including this file, may be 
 * copied, modified, propagated, or distributed except according to the terms 
 * contained in the LICENSE.txt file.
 * ----------------------------------------------------------------------------
**/
#include <rogue/protocols/udp/Core.h>
#include <rogue/protocols/udp/Client.h>
#include <rogue/interfaces/stream/Frame.h>
#include <rogue/interfaces/stream/Buffer.h>
#include <rogue/GeneralError.h>
#include <boost/make_shared.hpp>
#include <rogue/GilRelease.h>
#include <rogue/Logging.h>
#include <sys/syscall.h>

namespace rpu = rogue::protocols::udp;
namespace ris = rogue::interfaces::stream;
namespace bp  = boost::python;

//! Class creation
rpu::ClientPtr rpu::Client::create (std::string host, uint16_t port, bool jumbo) {
   rpu::ClientPtr r = boost::make_shared<rpu::Client>(host,port,jumbo);
   return(r);
}

//! Creator
rpu::Client::Client ( std::string host, uint16_t port, bool jumbo) : rpu::Core(jumbo) {
   struct addrinfo     aiHints;
   struct addrinfo*    aiList=0;
   const  sockaddr_in* addr;
   int32_t val;
   int32_t ret;
   uint32_t size;

   address_ = host;
   port_    = port;
   udpLog_  = rogue::Logging::create("udp.Client");

   // Create socket
   if ( (fd_ = socket(AF_INET,SOCK_DGRAM,0)) < 0 )
      throw(rogue::GeneralError::network("Client::Client",address_.c_str(),port_));

   // Lookup host address
   aiHints.ai_flags    = AI_CANONNAME;
   aiHints.ai_family   = AF_INET;
   aiHints.ai_socktype = SOCK_DGRAM;
   aiHints.ai_protocol = IPPROTO_UDP;

   if ( ::getaddrinfo(address_.c_str(), 0, &aiHints, &aiList) || !aiList)
      throw(rogue::GeneralError::network("Client::Client",address_.c_str(),port_));

   addr = (const sockaddr_in*)(aiList->ai_addr);

   // Setup Remote Address
   memset(&remAddr_,0,sizeof(struct sockaddr_in));
   ((struct sockaddr_in *)(&remAddr_))->sin_family=AF_INET;
   ((struct sockaddr_in *)(&remAddr_))->sin_addr.s_addr=addr->sin_addr.s_addr;
   ((struct sockaddr_in *)(&remAddr_))->sin_port=htons(port_);

   // Fixed size buffer pool
   enBufferPool(maxPayload(),1024*256);

   // Start rx thread
   thread_ = new boost::thread(boost::bind(&rpu::Client::runThread, this));
}

//! Destructor
rpu::Client::~Client() {
   thread_->interrupt();
   thread_->join();

   ::close(fd_);
}

//! Accept a frame from master
void rpu::Client::acceptFrame ( ris::FramePtr frame ) {
   ris::BufferPtr   buff;
   int32_t          res;
   fd_set           fds;
   struct timeval   tout;
   uint32_t         x;
   struct msghdr    msg;
   struct iovec     msg_iov[1];

   // Setup message header
   msg.msg_name       = &remAddr_;
   msg.msg_namelen    = sizeof(struct sockaddr_in);
   msg.msg_iov        = msg_iov;
   msg.msg_iovlen     = 1;
   msg.msg_control    = NULL;
   msg.msg_controllen = 0;
   msg.msg_flags      = 0;

   rogue::GilRelease noGil;
   boost::lock_guard<boost::mutex> lock(udpMtx_);

   // Go through each buffer in the frame
   for (x=0; x < frame->getCount(); x++) {
      buff = frame->getBuffer(x);
      if ( buff->getPayload() == 0 ) break;

      // Setup IOVs
      msg_iov[0].iov_base = buff->begin();
      msg_iov[0].iov_len  = buff->getPayload();

      // Keep trying since select call can fire 
      // but write fails because we did not win the buffer lock
      do {

         // Setup fds for select call
         FD_ZERO(&fds);
         FD_SET(fd_,&fds);

         // Setup select timeout
         tout.tv_sec=(timeout_>0)?(timeout_ / 1000000):0;
         tout.tv_usec=(timeout_>0)?(timeout_ % 1000000):10000;

         if ( select(fd_+1,NULL,&fds,NULL,&tout) <= 0 ) {
            if ( timeout_ > 0 ) throw(rogue::GeneralError::timeout("Client::acceptFrame",timeout_));
            res = 0;
         }
         else if ( (res = sendmsg(fd_,&msg,0)) < 0 )
            udpLog_->warning("UDP Write Call Failed");
      }

      // Continue while write result was zero
      while ( res == 0 );
   }
}

//! Run thread
void rpu::Client::runThread() {
   ris::BufferPtr buff;
   ris::FramePtr  frame;
   fd_set         fds;
   int32_t        res;
   struct timeval tout;
   uint32_t           avail;

   udpLog_->info("PID=%i, TID=%li",getpid(),syscall(SYS_gettid));

   // Preallocate frame
   frame = ris::Pool::acceptReq(maxPayload(),false);

   try {

      while(1) {

         // Attempt receive
         buff = frame->getBuffer(0);
<<<<<<< HEAD
         res = ::read(fd_, buff->begin(), maxSize_);
=======
         avail = buff->getAvailable();
         res = recvfrom(fd_, buff->getPayloadData(), avail, MSG_TRUNC, NULL, 0);
>>>>>>> 5cb4b725

         if ( res > 0 ) {

            // Message was too big
            if (res > avail ) udpLog_->warning("Receive data was too large. Dropping.");
            else {
            buff->setPayload(res);
               sendFrame(frame);
            }

            // Get new frame
            frame = ris::Pool::acceptReq(maxPayload(),false);
         }
         else {

            // Setup fds for select call
            FD_ZERO(&fds);
            FD_SET(fd_,&fds);

            // Setup select timeout
            tout.tv_sec  = 0;
            tout.tv_usec = 100;

            // Select returns with available buffer
            select(fd_+1,&fds,NULL,NULL,&tout);
         }
         boost::this_thread::interruption_point();
      }
   } catch (boost::thread_interrupted&) { }
}

void rpu::Client::setup_python () {

   bp::class_<rpu::Client, rpu::ClientPtr, bp::bases<rpu::Core,ris::Master,ris::Slave>, boost::noncopyable >("Client",bp::init<std::string,uint16_t,bool>());

   bp::implicitly_convertible<rpu::ClientPtr, rpu::CorePtr>();
   bp::implicitly_convertible<rpu::ClientPtr, ris::MasterPtr>();
   bp::implicitly_convertible<rpu::ClientPtr, ris::SlavePtr>();

}
<|MERGE_RESOLUTION|>--- conflicted
+++ resolved
@@ -163,12 +163,8 @@
 
          // Attempt receive
          buff = frame->getBuffer(0);
-<<<<<<< HEAD
-         res = ::read(fd_, buff->begin(), maxSize_);
-=======
          avail = buff->getAvailable();
          res = recvfrom(fd_, buff->getPayloadData(), avail, MSG_TRUNC, NULL, 0);
->>>>>>> 5cb4b725
 
          if ( res > 0 ) {
 
