#!/usr/bin/env python
#-----------------------------------------------------------------------------
# Title      : PyRogue base module - Block Class
#-----------------------------------------------------------------------------
# File       : pyrogue/_Block.py
# Created    : 2017-05-16
#-----------------------------------------------------------------------------
# This file is part of the rogue software platform. It is subject to 
# the license terms in the LICENSE.txt file found in the top-level directory 
# of this distribution and at: 
#    https://confluence.slac.stanford.edu/display/ppareg/LICENSE.html. 
# No part of the rogue software platform, including this file, may be 
# copied, modified, propagated, or distributed except according to the terms 
# contained in the LICENSE.txt file.
#-----------------------------------------------------------------------------
import rogue.interfaces.memory as rim
import threading
import time
import math
import textwrap
import pyrogue as pr
import inspect


class MemoryError(Exception):
    """ Exception for memory access errors."""

    def __init__(self, *, name, address, error=0, msg=None, size=0):

        self._value = f"Memory Error for {name} at address {address:#08x} "

        if (error & 0xFF000000) == rim.TimeoutError:
            self._value += "Timeout."

        elif (error & 0xFF000000) == rim.VerifyError:
            self._value += "Verify error."

        elif (error & 0xFF000000) == rim.AddressError:
            self._value += "Address error."

        elif (error & 0xFF000000) == rim.SizeError:
            self._value += f"Size error. Size={size}."

        elif (error & 0xFF000000) == rim.AxiTimeout:
            self._value += "AXI timeout."

        elif (error & 0xFF000000) == rim.AxiFail:
            self._value += "AXI fail."

        elif (error & 0xFF000000) == rim.Unsupported:
            self._value += "Unsupported Transaction."

        else:
            self._value += f"Unknown error {error:#02x}."

        if msg is not None:
            self._value += (' ' + msg)

    def __str__(self):
        return repr(self._value)


class BaseBlock(object):

    def __init__(self, *, name, mode, device):

        self._name      = name
        self._mode      = mode
        self._device    = device
        self._lock      = threading.RLock()
        self._doUpdate  = False

        # Setup logging
        self._log = pr.logInit(self,name)


    def __repr__(self):
        return repr(self.name)


    def backgroundTransaction(self,type):
        """
        Perform a background transaction
        """
        self._startTransaction(type)

    def blockingTransaction(self,type):
        """
        Perform a blocking transaction
        """
        self._startTransaction(type)
        self._checkTransaction()

    @property
    def name(self):
        return self._name

    @property
    def mode(self):
        return self._mode

    @property
    def timeout(self):
        return 0

    @timeout.setter
    def timeout(self,value):
        pass

    @property
    def error(self):
        return 0

    @error.setter
    def error(self,value):
        pass

    @property
    def bulkEn(self):
        return True

    def _startTransaction(self,type):
        """
        Start a transaction.
        """
        with self._lock:
            self._doUpdate = True

    def _checkTransaction(self):
        """
        Check status of block.
        If update=True notify variables if read
        """
        doUpdate = False
        with self._lock:
            doUpdate = self._doUpdate
            self._doUpdate = False

        # Update variables outside of lock
<<<<<<< HEAD
        if doUpdate: self._updated()

    def _updated(self):
=======
        if doUpdate: self.updated()
        
    def updated(self):
>>>>>>> e46d0c82
        pass

    def _addVariable(self,var):
        return False

class LocalBlock(BaseBlock):
    def __init__(self, *, variable, localSet, localGet, value):
        BaseBlock.__init__(self, name=variable.path, mode=variable.mode, device=variable.parent)

        self._localSet = localSet
        self._localGet = localGet
        self._variable = variable
        self._variables = [variable] # Used by poller
        self._value = value


    @property
    def value(self):
        return self._value
        

    def set(self, value):
        with self._lock:
            changed = self._value != value
            self._value = value

            # If a setFunction exists, call it (Used by local variables)
            if self._localSet is not None:

                # Possible args
                pargs = {'dev' : self._device, 'var' : self._variable, 'value' : self._value, 'changed' : changed}

                pr.varFuncHelper(self._localSet, pargs, self._log, self._variable.path)

    def get(self):
        if self._localGet is not None:
            with self._lock:

                # Possible args
                pargs = {'dev' : self._device, 'var' : self._variable}

                self._value = pr.varFuncHelper(self._localGet,pargs, self._log, self._variable.path)

        return self._value

    def updated(self):
        self._variable.updated()


class RemoteBlock(BaseBlock, rim.Master):
    def __init__(self, *, name, mode, device, offset=0):
     
        rim.Master.__init__(self)
        self._setSlave(device)
        
        BaseBlock.__init__(self, name=name, mode=mode, device=device)
        self._verifyEn  = False
        self._bulkEn    = False
        self._doVerify  = False
        self._verifyWr  = False
        self._sData     = bytearray()  # Set data
        self._sDataMask = bytearray()  # Set data mask
        self._bData     = bytearray()  # Block data
        self._vData     = bytearray()  # Verify data
        self._vDataMask = bytearray()  # Verify data mask
        self._size      = 0
        self._offset    = offset
        self._minSize   = self._reqMinAccess()
        self._maxSize   = self._reqMaxAccess()

        if self._minSize == 0 or self._maxSize == 0:
            raise MemoryError(name=self.name, address=self.address, msg="Invalid min/max size")

    @property
    def stale(self):
        return any([b != 0 for b in self._sDataMask])

    @property
    def offset(self):
        return self._offset

    @property
    def address(self):
        return self._offset | self._reqAddress()

    @property
    def timeout(self):
        return float(self._getTimeout()) / 1000000.0

    @timeout.setter
    def timeout(self,value):
        self._setTimeout(value*1000000)

    @property
    def error(self):
        return self._getError()

    @error.setter
    def error(self,value):
        self._setError(value)

    @property
    def bulkEn(self):
        return self._bulkEn

    def _startTransaction(self,type):
        """
        Start a transaction.
        """
        with self._lock:

            # Check for invalid combinations or disabled device
            if (self._device.enable.value() is not True) or \
               (type == rim.Write  and (self.mode == 'RO')) or \
               (type == rim.Post   and (self.mode == 'RO')) or \
               (type == rim.Read   and (self.mode == 'WO')) or \
               (type == rim.Verify and (self.mode == 'WO' or \
                                        self.mode == 'RO' or \
                                        self._verifyWr == False)):
                return

            self._waitTransaction(0)

            if type == rim.Write or type == rim.Post:
                for x in range(self._size):
                    self._bData[x] = self._bData[x] & (self._sDataMask[x] ^ 0xFF)
                    self._bData[x] = self._bData[x] | (self._sDataMask[x] & self._sData[x])

                self._sData = bytearray(self._size)
                self._sDataMask = bytearray(self._size)

            self._log.debug(f'_startTransaction type={type}')
            self._log.debug(f'len bData = {len(self._bData)}, vData = {len(self._vData)}, vDataMask = {len(self._vDataMask)}')

            # Track verify after writes. 
            # Only verify blocks that have been written since last verify
            if type == rim.Write:
                self._verifyWr = self._verifyEn
                  
            # Setup transaction
            self._doVerify = (type == rim.Verify)
            self._doUpdate = True

            # Set data pointer
            tData = self._vData if self._doVerify else self._bData

            # Start transaction
            self._reqTransaction(self.offset,tData,0,0,type)


    def _checkTransaction(self):
        doUpdate = False
        with self._lock:
            self._waitTransaction(0)

            # Error
            err = self.error
            self.error = 0

            if err > 0:
                raise MemoryError(name=self.name, address=self.address, error=err, size=self._size)

            if self._doVerify:
                self._verifyWr = False

                for x in range(self._size):
                    if (self._vData[x] & self._vDataMask[x]) != (self._bData[x] & self._vDataMask[x]):
                        msg  = ('Local='    + ''.join(f'{x:#02x}' for x in self._bData))
                        msg += ('. Verify=' + ''.join(f'{x:#02x}' for x in self._vData))
                        msg += ('. Mask='   + ''.join(f'{x:#02x}' for x in self._vDataMask))

                        raise MemoryError(name=self.name, address=self.address, error=rim.VerifyError, msg=msg, size=self._size)

               # Updated
            doUpdate = self._doUpdate
            self._doUpdate = False

        # Update variables outside of lock
        if doUpdate: self.updated()


class RegisterBlock(RemoteBlock):
    """Internal memory block holder"""

    def __init__(self, *, variable):
        """
        Initialize memory block class.
        Pass initial variable.
        """
        super().__init__(name=variable.path, mode=variable.mode, device=variable.parent, offset=variable.offset)

        self._variables = []
        self._addVariable(variable)

    def __repr__(self):
        return repr(self._variables)

    def blockingTransaction(self, type):
        # Call is same as BaseBlock, just add logging
        self._log.debug(f"Blocking tran. Addr={self.offset:#08x}")
        BaseBlock.blockingTransaction(self, type)
        self._log.debug(f"Done block. Addr={self._offset:08x}")


    def set(self, var, value):
        """
        Update block with bitSize bits from passed byte array.
        Offset sets the starting point in the block array.
        """
        with self._lock:
            ba = var._base.toBlock(value, sum(var.bitSize))

            # Access is fully byte aligned
            if len(var.bitOffset) == 1 and (var.bitOffset[0] % 8) == 0 and (var.bitSize[0] % 8) == 0:
                self._sData[var.bitOffset[0]//8:(var.bitOffset[0]+var.bitSize[0])//8] = ba
                self._sDataMask[var.bitOffset[0]//8:(var.bitOffset[0]+var.bitSize[0])//8] = bytearray([0xff] * (var.bitSize[0] // 8))

            # Bit level access
            else:
                bit = 0
                for x in range(0, len(var.bitOffset)):
                    for y in range(0, var.bitSize[x]):
                        setBitToBytes(self._sData,var.bitOffset[x]+y,getBitFromBytes(ba,bit))
                        setBitToBytes(self._sDataMask,var.bitOffset[x]+y,1)
                        bit += 1

    def get(self, var):
        """
        Get bitSize bytes from block data.
        Offset sets the starting point in the block array.
        bytearray is returned
        """
        with self._lock:

            # Access is fully byte aligned
            if len(var.bitOffset) == 1 and (var.bitOffset[0] % 8) == 0 and (var.bitSize[0] % 8) == 0:
                return var._base.fromBlock(self._bData[int(var.bitOffset[0]/8):int((var.bitOffset[0]+var.bitSize[0])/8)])

            # Bit level access
            else:
                ba = bytearray(int(math.ceil(float(sum(var.bitSize)) / 8.0)))

                bit = 0
                for x in range(0, len(var.bitOffset)):
                    for y in range(0, var.bitSize[x]):
                        setBitToBytes(ba,bit,getBitFromBytes(self._bData,var.bitOffset[x]+y))
                        bit += 1

                return var._base.fromBlock(ba)

    def _addVariable(self,var):
        """
        Add a variable to the block. Called from Device for BlockMemory
        """

        with self._lock:

            # Return false if offset does not match
            if len(self._variables) != 0 and var.offset != self._variables[0].offset:
                return False
    
            # Range check
            if var.varBytes > self._maxSize:
                msg = f'Variable {var.name} size {var.varBytes} exceeds maxSize {self._maxSize}'
                raise MemoryError(name=self.name, address=self.address, msg=msg)

            # Link variable to block
            var._block = self
            
            if not isinstance(var, pr.BaseCommand):
                self._bulkEn = True
                
            self._variables.append(var)

            self._log.debug(f"Adding variable {var.name} to block {self.name} at offset {self.offset:#02x}")

            # If variable modes mismatch, set block to read/write
            if var.mode != self._mode:
                self._mode = 'RW'

            # Adjust size to hold variable. Underlying class will adjust
            # size to align to minimum protocol access size 
            if self._size < var.varBytes:
                self._bData.extend(bytearray(var.varBytes - self._size))
                self._vData.extend(bytearray(var.varBytes - self._size))
                self._vDataMask.extend(bytearray(var.varBytes - self._size))
                self._size = var.varBytes

            self._sData = bytearray(self._size)
            self._sDataMask = bytearray(self._size)

            # Update verify mask
            if var.mode == 'RW' and var.verify is True:
                self._verifyEn = True

                for x in range(0, len(var.bitOffset)):
                    for y in range(0, var.bitSize[x]):
                        setBitToBytes(self._vDataMask,var.bitOffset[x]+y,1)

            return True

    def updated(self):
        self._log.debug(f'Block {self._name} _update called')
        for v in self._variables:
<<<<<<< HEAD
            v._updated()
=======
            v.updated()

        
class MemoryBlock(RemoteBlock):

    def __init__(self, *, name, mode, device, offset):
        """device is expected to be a MemoryDevice"""

        super().__init__(name=name, mode=mode, device=device, offset=offset)
        self._bulkEn = True
        self._verifyEn = True

    def set(self, values):

        with self._lock:
            self._waitTransaction()
            self._stale = True
            size = len(values)*self._device._stride

            if size > self._maxSize:
                raise BlockError(self, "Tried to call set with transaction that is too big")

            self._bData = b''.join( self._device._base.toBlock(v, self._device._bitStride) for v in values)
            self._vData = bytearray(len(self._bData))
            self._mData = bytearray(0xff for x in range(len(self._bData)))
            self._size = len(self._bData)


#     def _doneTransaction(self, tid, error):
#         with self._lock:
#             if self._device.Verify.value():
#                 self._verifyWr = False
#                 if self._vData != self._bData:
#                     self.error = rim.VerifyError

#             if self.error == 0 and self._verifyWr is False:
#                 self._bData = bytearray()
#                 self._vData = bytearray()
#                 self._mData = bytearray()   
                
                
>>>>>>> e46d0c82
               

def setBitToBytes(ba, bitOffset, value):
    """
    Set a bit to a specific location in an array of bytes
    """
    byte = int(bitOffset / 8)
    bit  = bitOffset % 8

    if value > 0:
        ba[byte] |= (1 << bit)
    else:
        ba[byte] &= (0xFF ^ (1 << bit))


def getBitFromBytes(ba, bitOffset):
    """
    Get a bit from a specific location in an array of bytes
    """
    byte = int(bitOffset / 8)
    bit  = bitOffset % 8

    return ((ba[byte] >> bit) & 0x1)
<|MERGE_RESOLUTION|>--- conflicted
+++ resolved
@@ -137,15 +137,9 @@
             self._doUpdate = False
 
         # Update variables outside of lock
-<<<<<<< HEAD
-        if doUpdate: self._updated()
-
-    def _updated(self):
-=======
         if doUpdate: self.updated()
         
     def updated(self):
->>>>>>> e46d0c82
         pass
 
     def _addVariable(self,var):
@@ -257,15 +251,15 @@
         """
         with self._lock:
 
-            # Check for invalid combinations or disabled device
-            if (self._device.enable.value() is not True) or \
-               (type == rim.Write  and (self.mode == 'RO')) or \
-               (type == rim.Post   and (self.mode == 'RO')) or \
-               (type == rim.Read   and (self.mode == 'WO')) or \
-               (type == rim.Verify and (self.mode == 'WO' or \
-                                        self.mode == 'RO' or \
-                                        self._verifyWr == False)):
-                return
+        # Check for invalid combinations or disabled device
+        if (self._device.enable.value() is not True) or \
+           (type == rim.Write  and (self.mode == 'RO')) or \
+           (type == rim.Post   and (self.mode == 'RO')) or \
+           (type == rim.Read   and (self.mode == 'WO')) or \
+           (type == rim.Verify and (self.mode == 'WO' or \
+                                    self.mode == 'RO' or \
+                                    self._verifyWr == False)):
+            return
 
             self._waitTransaction(0)
 
@@ -450,53 +444,9 @@
     def updated(self):
         self._log.debug(f'Block {self._name} _update called')
         for v in self._variables:
-<<<<<<< HEAD
-            v._updated()
-=======
             v.updated()
 
         
-class MemoryBlock(RemoteBlock):
-
-    def __init__(self, *, name, mode, device, offset):
-        """device is expected to be a MemoryDevice"""
-
-        super().__init__(name=name, mode=mode, device=device, offset=offset)
-        self._bulkEn = True
-        self._verifyEn = True
-
-    def set(self, values):
-
-        with self._lock:
-            self._waitTransaction()
-            self._stale = True
-            size = len(values)*self._device._stride
-
-            if size > self._maxSize:
-                raise BlockError(self, "Tried to call set with transaction that is too big")
-
-            self._bData = b''.join( self._device._base.toBlock(v, self._device._bitStride) for v in values)
-            self._vData = bytearray(len(self._bData))
-            self._mData = bytearray(0xff for x in range(len(self._bData)))
-            self._size = len(self._bData)
-
-
-#     def _doneTransaction(self, tid, error):
-#         with self._lock:
-#             if self._device.Verify.value():
-#                 self._verifyWr = False
-#                 if self._vData != self._bData:
-#                     self.error = rim.VerifyError
-
-#             if self.error == 0 and self._verifyWr is False:
-#                 self._bData = bytearray()
-#                 self._vData = bytearray()
-#                 self._mData = bytearray()   
-                
-                
->>>>>>> e46d0c82
-               
-
 def setBitToBytes(ba, bitOffset, value):
     """
     Set a bit to a specific location in an array of bytes
