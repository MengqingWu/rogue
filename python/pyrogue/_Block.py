#!/usr/bin/env python
#-----------------------------------------------------------------------------
# Title      : PyRogue base module - Block Class
#-----------------------------------------------------------------------------
# File       : pyrogue/_Block.py
# Created    : 2017-05-16
#-----------------------------------------------------------------------------
# This file is part of the rogue software platform. It is subject to 
# the license terms in the LICENSE.txt file found in the top-level directory 
# of this distribution and at: 
#    https://confluence.slac.stanford.edu/display/ppareg/LICENSE.html. 
# No part of the rogue software platform, including this file, may be 
# copied, modified, propagated, or distributed except according to the terms 
# contained in the LICENSE.txt file.
#-----------------------------------------------------------------------------
import rogue.interfaces.memory as rim
import threading
import time
import math
import textwrap
import pyrogue as pr
import inspect


class MemoryError(Exception):
    """ Exception for memory access errors."""

    def __init__(self, name, address, error=0, msg=None, size=0):

        self._value = "Memory Error for {} at address {:#08x}: ".format(name,address)

        if (error & 0xFF000000) == rogue.interfaces.memory.TimeoutError:
            self._value += "Timeout."

<<<<<<< HEAD
        elif (self._error & 0xFF000000) == rim.TimeoutError:
            self._value += "Timeout after {} seconds".format(block.timeout)

        elif (self._error & 0xFF000000) == rim.VerifyError and hasattr(block,'_bData'):
            bStr = ''.join('0x{:02x} '.format(x) for x in block._bData)
            vStr = ''.join('0x{:02x} '.format(x) for x in block._vData)
            mStr = ''.join('0x{:02x} '.format(x) for x in block._mData)
            self._value += "Verify error. Local={}, Verify={}, Mask={}".format(bStr,vStr,mStr)

        elif (self._error & 0xFF000000) == rim.AddressError:
            self._value += "Address error"

        elif (self._error & 0xFF000000) == rim.SizeError:
            self._value += "Size error. Size={}".format(block._size)

        elif (self._error & 0xFF000000) == rim.AxiTimeout:
            self._value += "AXI timeout"

        elif (self._error & 0xFF000000) == rim.AxiFail:
            self._value += "AXI fail"

        elif (self._error & 0xFF000000) == rim.Unsupported:
            self._value += "Unsupported Transaction"
=======
        elif (error & 0xFF000000) == rogue.interfaces.memory.VerifyError:
            self._value += "Verify error."

        elif (error & 0xFF000000) == rogue.interfaces.memory.AddressError:
            self._value += "Address error."

        elif (error & 0xFF000000) == rogue.interfaces.memory.SizeError:
            self._value += "Size error. Size={}.".format(size)

        elif (error & 0xFF000000) == rogue.interfaces.memory.AxiTimeout:
            self._value += "AXI timeout."

        elif (error & 0xFF000000) == rogue.interfaces.memory.AxiFail:
            self._value += "AXI fail."

        elif (error & 0xFF000000) == rogue.interfaces.memory.Unsupported:
            self._value += "Unsupported Transaction."
>>>>>>> 2046a2bb

        else:
            self._value += "Unknown error 0x{:02x}.".format(error)

        if msg is not None:
            self._value += (' ' + msg)

    def __str__(self):
        return repr(self._value)


class BaseBlock(object):

    def __init__(self, name, mode, device):

        self._name      = name
        self._mode      = mode
        self._device    = device
        self._lock      = threading.RLock()
        self._doUpdate  = False

        # Setup logging
        self._log = pr.logInit(self,name)


    def __repr__(self):
        return repr(self.name)


    def backgroundTransaction(self,type):
        """
        Perform a background transaction
        """
        self._startTransaction(type)

    def blockingTransaction(self,type):
        """
        Perform a blocking transaction
        """
        self._startTransaction(type)
        self._checkTransaction(update=False)
<<<<<<< HEAD
=======
        self._log.debug("Done block. Addr=0x{:08x}, Data={}".format(self._variables[0].offset,self._bData))

    @property
    def offset(self):
        return self._variables[0].offset

    @property
    def address(self):
        return 0
>>>>>>> 2046a2bb

    @property
    def name(self):
        return self._name

    @property
    def mode(self):
        return self._mode


    @property
    def timeout(self):
        return 0

    @timeout.setter
    def timeout(self,value):
        pass

    @property
    def error(self):
        return 0

    @error.setter
    def error(self,value):
        pass

    @property
    def bulkEn(self):
        return True


<<<<<<< HEAD
    def _waitTransaction(self):
        pass

=======
    def _addVariable(self,var):
        """
        Add a variable to the block
        """
        with self._lock:
            if not isinstance(var, pr.BaseCommand):
                self._bulkEn = True
                
            if len(self._variables) == 0:
                self._variables.append(var)
                return True;
            else:
                return False
>>>>>>> 2046a2bb

    def _startTransaction(self,type):
        """
        Start a transaction.
        """
        with self._lock:
            self._doUpdate = (type == rim.Read)

    def _blockWait(self):
        pass

    def _checkTransaction(self,update):
        """
        Check status of block.
        If update=True notify variables if read
        """
        doUpdate = False
        with self._lock:
            self._blockWait()

            # Error
            err = self.error
            self.error = 0

            if err > 0:
                raise MemoryError(name=self.name, address=self.address, error=err, size=self._size)

            if self._doVerify:
                self._verifyWr = False

                for x in range(0,self._size):
                    if (self._vData[x] & self._mData[x]) != (self._bData[x] & self._mData[x]):
                        msg  = ('Local='    + ''.join('0x{:02x} '.format(x) for x in block._bData))
                        msg += ('. Verify=' + ''.join('0x{:02x} '.format(x) for x in block._vData))
                        msg += ('. Mask='   + ''.join('0x{:02x} '.format(x) for x in block._mData))

                        raise MemoryError(name=self.name, address=self.address, error=rogue.interfaces.memory.VerifyError, msg=msg, size=self._size)

            # Updated
            doUpdate = update and self._doUpdate
            self._doUpdate = False

        # Update variables outside of lock
        if doUpdate: self._updated()

    def _updated(self):
        pass


class LocalBlock(BaseBlock):
    def __init__(self, variable, localSet, localGet, value):
        BaseBlock.__init__(self, name=variable.name, mode=variable.mode, device=variable.parent)

        self._localSet = localSet
        self._localGet = localGet
        self._variable = variable
        self._value = value


    @property
    def value(self):
        return self._value
        

    def set(self, value):
        with self._lock:
            changed = self._value != value
            self._value = value

            # If a setFunction exists, call it (Used by local variables)
            if self._localSet is not None:

                # Possible args
                pargs = {'dev' : self._device, 'var' : self._variable, 'value' : self._value, 'changed' : changed}

                pr.varFuncHelper(self._localSet, pargs, self._log, self._variable.path)

    def get(self):
        if self._localGet is not None:
            with self._lock:

                # Possible args
                pargs = {'dev' : self._device, 'var' : self._variable}

                self._value = pr.varFuncHelper(self._localGet,pargs, self._log, self._variable.path)

        return self._value

    def _updated(self):
        self._variable._updated()


class RemoteBlock(BaseBlock, rim.Master):
    def __init__(self, name, mode, device, offset=0):
        
        rim.Master.__init__(self)
        self._setSlave(device)
        
        BaseBlock.__init__(self, name=name, mode=mode, device=device)
        self._verifyEn  = False
        self._bulkEn    = False
        self._doVerify  = False
        self._stale     = False
        self._verifyWr  = False
        self._bData     = bytearray()
        self._vData     = bytearray()
        self._mData     = bytearray()
        self._size      = 0
        self._offset    = offset
        self._minSize   = self._reqMinAccess()
        self._maxSize   = self._reqMaxAccess()

        if self._minSize == 0 or self._maxSize == 0:
            raise MemoryError(name=self.name, address=self.address, msg="Invalid min/max size")

    @property
    def stale(self):
        return self._stale

    @property
    def offset(self):
        return self._offset

    @property
    def address(self):
        return self._offset | self._reqOffset()

    @property
    def address(self):
        return self._variables[0].offset | self._reqOffset()

    @property
    def timeout(self):
        return float(self._getTimeout()) / 1000000.0

    @timeout.setter
    def timeout(self,value):
        self._setTimeout(value*1000000)

    @property
    def error(self):
        return self._getError()

    @error.setter
    def error(self,value):
        self._setError(value)

    @property
    def bulkEn(self):
        return self._bulkEn


    def _startTransaction(self,type):
        """
        Start a transaction.
        """
        # Check for invalid combinations or disabled device
        if (self._device.enable.value() is not True) or \
           (type == rim.Write  and (self.mode == 'RO')) or \
           (type == rim.Post   and (self.mode == 'RO')) or \
           (type == rim.Read   and (self.mode == 'WO')) or \
           (type == rim.Verify and (self.mode == 'WO' or \
                                    self.mode == 'RO' or \
                                    self._verifyWr == False)):
            return

        self._log.debug(f'_startTransaction type={type}')
        print(f'_startTransaction type={type}')

        tData = None

        with self._lock:
            self._waitTransaction()

            self._log.debug(f'len bData = {len(self._bData)}, vData = {len(self._vData)}, mData = {len(self._mData)}')
            print(f'len bData = {len(self._bData)}, vData = {len(self._vData)}, mData = {len(self._mData)}')

            # Track verify after writes. 
            # Only verify blocks that have been written since last verify
            if type == rim.Write:
                self._verifyWr = self._verifyEn
                  
            # Setup transaction
            self._doVerify = (type == rim.Verify)
            self._doUpdate = (type == rim.Read)

            # Set data pointer
            tData = self._vData if self._doVerify else self._bData

            # Start transaction
            self._reqTransaction(self.offset,tData,type)
    

class RegisterBlock(RemoteBlock):
    """Internal memory block holder"""

    def __init__(self, variable):
        """
        Initialize memory block class.
        Pass initial variable.
        """
        super().__init__(name=variable.name, mode=variable.mode, device=variable.parent, offset=variable.offset)

        self._variables = []
        self._addVariable(variable)

    def __repr__(self):
        return repr(self._variables)

    def blockingTransaction(self, type):
        # Call is same as BaseBlock, just add logging
        self._log.debug(f"Setting block. Addr={self.offset:#08x}, Data={self._bData}")
        BaseBlock.blockingTransaction(self, type)
        self._log.debug(f"Done block. Addr={self._offset:08x}, Data={self._bData}")


    def set(self, var, value):
        """
        Update block with bitSize bits from passed byte array.
        Offset sets the starting point in the block array.
        """
        with self._lock:
            self._blockWait()
            self._value = value
            self._stale = True

            ba = var._base.toBlock(value, sum(var.bitSize))

            # Access is fully byte aligned
            if len(var.bitOffset) == 1 and (var.bitOffset[0] % 8) == 0 and (var.bitSize[0] % 8) == 0:
                self._bData[var.bitOffset[0]//8:(var.bitOffset[0]+var.bitSize[0])//8] = ba

            # Bit level access
            else:
                bit = 0
                for x in range(0, len(var.bitOffset)):
                    for y in range(0, var.bitSize[x]):
                        setBitToBytes(self._bData,var.bitOffset[x]+y,getBitFromBytes(ba,bit))
                        bit += 1

    def get(self, var):
        """
        Get bitSize bytes from block data.
        Offset sets the starting point in the block array.
        bytearray is returned
        """
        with self._lock:
            self._blockWait()

            print(f'Block {self.name}.get({var.name})')

            # Access is fully byte aligned
            if len(var.bitOffset) == 1 and (var.bitOffset[0] % 8) == 0 and (var.bitSize[0] % 8) == 0:
                return var._base.fromBlock(self._bData[int(var.bitOffset[0]/8):int((var.bitOffset[0]+var.bitSize[0])/8)])

            # Bit level access
            else:
                ba = bytearray(int(math.ceil(float(sum(var.bitSize)) / 8.0)))

                bit = 0
                for x in range(0, len(var.bitOffset)):
                    for y in range(0, var.bitSize[x]):
                        setBitToBytes(ba,bit,getBitFromBytes(self._bData,var.bitOffset[x]+y))
                        bit += 1

                return var._base.fromBlock(ba)

    def _addVariable(self,var):
        """
        Add a variable to the block. Called from Device for BlockMemory
        """

        with self._lock:
            self._blockWait()

            # Return false if offset does not match
            if len(self._variables) != 0 and var.offset != self._variables[0].offset:
                return False
    
            # Range check
            if var.varBytes > self._maxSize:
<<<<<<< HEAD
                raise BlockError(self,f"Variable {var.name} size {var.varBytes} exceeds maxSize {self._maxSize}")
=======
                msg = 'Variable {} size {} exceeds maxSize {}'.format(var.name,var.varBytes,self._maxSize)
                raise MemoryError(name=self.name, address=self.address, msg=msg)
>>>>>>> 2046a2bb

            # Link variable to block
            var._block = self
            
            if not isinstance(var, pr.BaseCommand):
                self._bulkEn = True
                
            self._variables.append(var)

            self._log.debug(f"Adding variable {var.name} to block {self.name} at offset {self.offset:#02x}")

            # If variable modes mismatch, set block to read/write
            if var.mode != self._mode:
                self._mode = 'RW'

            # Adjust size to hold variable. Underlying class will adjust
            # size to align to minimum protocol access size 
            if self._size < var.varBytes:
                self._bData.extend(bytearray(var.varBytes - self._size))
                self._vData.extend(bytearray(var.varBytes - self._size))
                self._mData.extend(bytearray(var.varBytes - self._size))
                self._size = var.varBytes

            # Update verify mask
            if var.mode == 'RW' and var.verify is True:
                self._verifyEn = True

                for x in range(0, len(var.bitOffset)):
                    for y in range(0, var.bitSize[x]):
                        setBitToBytes(self._mData,var.bitOffset[x]+y,1)

            return True


<<<<<<< HEAD

    def _doneTransaction(self,tid,error):
        """
        Callback for when transaction is complete
        """
        with self._lock:
            print(f'Block {self.name}._doneTransaction() bData: {self._bData}')

            # Do verify
            if self._doVerify:
                self._verifyWr = False
                for x in range(0,self._size):
                    if (self._vData[x] & self._mData[x]) != (self._bData[x] & self._mData[x]):
                        self.error = rim.VerifyError
                        break

            if self.error == 0:
                self._stale = False
            else:
                self._doUpdate = False

    def _updated(self):
        print(f'Called Block {self.name}._updated()')
        for var in self._variables:
            var._updated()

                
class MemoryBlock(RemoteBlock):

    def __init__(self, name, mode, device, offset):
        """device is expected to be a MemoryDevice"""

        super().__init__(name=name, mode=mode, device=device, offset=offset)

    def set(self, values):

        with self._lock:
            self._waitTransaction()            
            size = bytearray(len(values)*self._dev._stride)

            if size > self._maxSize:
                raise BlockError(self, "Tried to call set with transaction that is too big")

            self._bData = b''.join( self._dev._base.toBlock(v, self._dev._stride) for v in values)
            self._vData = bytearray(len(self._bData))


    def _doneTransaction(self, tid, error):
        with self._lock:
            if self._dev.Verify.value():
                self._verifyWr = False
                if self._vData != self._bData:
                    self.error = rim.VerifyError

            if self.error == 0 and self._verifyWr is False:
                self._bData = bytearray()
                self._vData = bytearray()
                
                


class RawBlock(rim.Master):

    def __init__(self, slave):
        rim.Master.__init__(self)
        self._setSlave(slave)

        self._lock      = threading.RLock()
        self._address   = 0
        self._size      = 0

    @property
    def address(self):
        return self._address | self._reqOffset()


    def write(self,address,value):
        if isinstance(value,bytearray):
            ldata = value
        else:
            ldata = value.to_bytes(4,'little',signed=False)

        self._doTransaction(rim.Write, address, ldata)

    def read(self,address,bdata=None):
        if bdata:
            ldata = bdata
        else:
            ldata = bytearray(4)

        self._doTransaction(rim.Read, address, ldata)

        if bdata is None:
            return int.from_bytes(ldata,'little',signed=False)

    def _doTransaction(self, type, address, bdata):

        with self._lock:
            self._waitTransaction()

            # Setup transaction
            self._size     = len(bdata)
            self._address  = address

        # Start transaction outside of lock
        self._reqTransaction(address,bdata,type)

        # wait for completion
=======
        self._log.debug('_startTransaction type={}'.format(type))

        tData = None

        with self._lock:
            self._blockWait()

            self._log.debug('len bData = {}, vData = {}, mData = {}'.format(len(self._bData), len(self._vData), len(self._mData)))

            # Track verify after writes. 
            # Only verify blocks that have been written since last verify
            if type == rogue.interfaces.memory.Write:
                self._verifyWr = self._verifyEn
                  
            # Setup transaction
            self._doVerify = (type == rogue.interfaces.memory.Verify)
            self._doUpdate = (type == rogue.interfaces.memory.Read)

            # Set data pointer
            tData = self._vData if self._doVerify else self._bData

            # Start transaction
            self._reqTransaction(self._variables[0].offset,tData,type)

    def _blockWait(self):
>>>>>>> 2046a2bb
        self._waitTransaction()

def setBitToBytes(ba, bitOffset, value):
    """
    Set a bit to a specific location in an array of bytes
    """
    byte = int(bitOffset / 8)
    bit  = bitOffset % 8

    if value > 0:
        ba[byte] |= (1 << bit)
    else:
        ba[byte] &= (0xFF ^ (1 << bit))


def getBitFromBytes(ba, bitOffset):
    """
    Get a bit from a specific location in an array of bytes
    """
    byte = int(bitOffset / 8)
    bit  = bitOffset % 8

    return ((ba[byte] >> bit) & 0x1)
<|MERGE_RESOLUTION|>--- conflicted
+++ resolved
@@ -27,57 +27,31 @@
 
     def __init__(self, name, address, error=0, msg=None, size=0):
 
-        self._value = "Memory Error for {} at address {:#08x}: ".format(name,address)
-
-        if (error & 0xFF000000) == rogue.interfaces.memory.TimeoutError:
+        self._value = f"Memory Error for {name} at address {address:#08x}"
+
+        if (error & 0xFF000000) == rim.TimeoutError:
             self._value += "Timeout."
 
-<<<<<<< HEAD
-        elif (self._error & 0xFF000000) == rim.TimeoutError:
-            self._value += "Timeout after {} seconds".format(block.timeout)
-
-        elif (self._error & 0xFF000000) == rim.VerifyError and hasattr(block,'_bData'):
-            bStr = ''.join('0x{:02x} '.format(x) for x in block._bData)
-            vStr = ''.join('0x{:02x} '.format(x) for x in block._vData)
-            mStr = ''.join('0x{:02x} '.format(x) for x in block._mData)
-            self._value += "Verify error. Local={}, Verify={}, Mask={}".format(bStr,vStr,mStr)
-
-        elif (self._error & 0xFF000000) == rim.AddressError:
-            self._value += "Address error"
-
-        elif (self._error & 0xFF000000) == rim.SizeError:
-            self._value += "Size error. Size={}".format(block._size)
-
-        elif (self._error & 0xFF000000) == rim.AxiTimeout:
-            self._value += "AXI timeout"
-
-        elif (self._error & 0xFF000000) == rim.AxiFail:
-            self._value += "AXI fail"
-
-        elif (self._error & 0xFF000000) == rim.Unsupported:
-            self._value += "Unsupported Transaction"
-=======
-        elif (error & 0xFF000000) == rogue.interfaces.memory.VerifyError:
+        elif (error & 0xFF000000) == rim.VerifyError:
             self._value += "Verify error."
 
-        elif (error & 0xFF000000) == rogue.interfaces.memory.AddressError:
+        elif (error & 0xFF000000) == rim.AddressError:
             self._value += "Address error."
 
-        elif (error & 0xFF000000) == rogue.interfaces.memory.SizeError:
-            self._value += "Size error. Size={}.".format(size)
-
-        elif (error & 0xFF000000) == rogue.interfaces.memory.AxiTimeout:
+        elif (error & 0xFF000000) == rim.SizeError:
+            self._value += f"Size error. Size={size}."
+
+        elif (error & 0xFF000000) == rim.AxiTimeout:
             self._value += "AXI timeout."
 
-        elif (error & 0xFF000000) == rogue.interfaces.memory.AxiFail:
+        elif (error & 0xFF000000) == rim.AxiFail:
             self._value += "AXI fail."
 
-        elif (error & 0xFF000000) == rogue.interfaces.memory.Unsupported:
+        elif (error & 0xFF000000) == rim.Unsupported:
             self._value += "Unsupported Transaction."
->>>>>>> 2046a2bb
 
         else:
-            self._value += "Unknown error 0x{:02x}.".format(error)
+            self._value += "Unknown error {error:#02x}."
 
         if msg is not None:
             self._value += (' ' + msg)
@@ -116,18 +90,6 @@
         """
         self._startTransaction(type)
         self._checkTransaction(update=False)
-<<<<<<< HEAD
-=======
-        self._log.debug("Done block. Addr=0x{:08x}, Data={}".format(self._variables[0].offset,self._bData))
-
-    @property
-    def offset(self):
-        return self._variables[0].offset
-
-    @property
-    def address(self):
-        return 0
->>>>>>> 2046a2bb
 
     @property
     def name(self):
@@ -159,35 +121,12 @@
         return True
 
 
-<<<<<<< HEAD
-    def _waitTransaction(self):
-        pass
-
-=======
-    def _addVariable(self,var):
-        """
-        Add a variable to the block
-        """
-        with self._lock:
-            if not isinstance(var, pr.BaseCommand):
-                self._bulkEn = True
-                
-            if len(self._variables) == 0:
-                self._variables.append(var)
-                return True;
-            else:
-                return False
->>>>>>> 2046a2bb
-
     def _startTransaction(self,type):
         """
         Start a transaction.
         """
         with self._lock:
             self._doUpdate = (type == rim.Read)
-
-    def _blockWait(self):
-        pass
 
     def _checkTransaction(self,update):
         """
@@ -196,33 +135,12 @@
         """
         doUpdate = False
         with self._lock:
-            self._blockWait()
-
-            # Error
-            err = self.error
-            self.error = 0
-
-            if err > 0:
-                raise MemoryError(name=self.name, address=self.address, error=err, size=self._size)
-
-            if self._doVerify:
-                self._verifyWr = False
-
-                for x in range(0,self._size):
-                    if (self._vData[x] & self._mData[x]) != (self._bData[x] & self._mData[x]):
-                        msg  = ('Local='    + ''.join('0x{:02x} '.format(x) for x in block._bData))
-                        msg += ('. Verify=' + ''.join('0x{:02x} '.format(x) for x in block._vData))
-                        msg += ('. Mask='   + ''.join('0x{:02x} '.format(x) for x in block._mData))
-
-                        raise MemoryError(name=self.name, address=self.address, error=rogue.interfaces.memory.VerifyError, msg=msg, size=self._size)
-
-            # Updated
             doUpdate = update and self._doUpdate
             self._doUpdate = False
 
         # Update variables outside of lock
         if doUpdate: self._updated()
-
+        
     def _updated(self):
         pass
 
@@ -306,10 +224,6 @@
         return self._offset | self._reqOffset()
 
     @property
-    def address(self):
-        return self._variables[0].offset | self._reqOffset()
-
-    @property
     def timeout(self):
         return float(self._getTimeout()) / 1000000.0
 
@@ -369,7 +283,38 @@
 
             # Start transaction
             self._reqTransaction(self.offset,tData,type)
-    
+
+
+    def _checkTransaction(self, update):
+        doUpdate = False
+        with self._lock:
+            self._waitTransaction()
+
+            # Error
+            err = self.error
+            self.error = 0
+
+            if err > 0:
+                raise MemoryError(name=self.name, address=self.address, error=err, size=self._size)
+
+            if self._doVerify:
+                self._verifyWr = False
+
+                for x in range(0,self._size):
+                    if (self._vData[x] & self._mData[x]) != (self._bData[x] & self._mData[x]):
+                        msg  = ('Local='    + ''.join(f'{x:#02x}' for x in block._bData))
+                        msg += ('. Verify=' + ''.join(f'{x:#02x}' for x in block._vData))
+                        msg += ('. Mask='   + ''.join(f'{x:#02x}' for x in block._mData))
+
+                        raise MemoryError(name=self.name, address=self.address, error=rim.VerifyError, msg=msg, size=self._size)
+
+               # Updated
+            doUpdate = update and self._doUpdate
+            self._doUpdate = False
+
+        # Update variables outside of lock
+        if doUpdate: self._updated()
+
 
 class RegisterBlock(RemoteBlock):
     """Internal memory block holder"""
@@ -400,7 +345,7 @@
         Offset sets the starting point in the block array.
         """
         with self._lock:
-            self._blockWait()
+            self._waitTransaction()
             self._value = value
             self._stale = True
 
@@ -425,7 +370,7 @@
         bytearray is returned
         """
         with self._lock:
-            self._blockWait()
+            self._waitTransaction()
 
             print(f'Block {self.name}.get({var.name})')
 
@@ -451,7 +396,7 @@
         """
 
         with self._lock:
-            self._blockWait()
+            self._waitTransaction()
 
             # Return false if offset does not match
             if len(self._variables) != 0 and var.offset != self._variables[0].offset:
@@ -459,12 +404,8 @@
     
             # Range check
             if var.varBytes > self._maxSize:
-<<<<<<< HEAD
-                raise BlockError(self,f"Variable {var.name} size {var.varBytes} exceeds maxSize {self._maxSize}")
-=======
-                msg = 'Variable {} size {} exceeds maxSize {}'.format(var.name,var.varBytes,self._maxSize)
+                msg = f'Variable {var.name} size {var.varBytes} exceeds maxSize {self._maxSize}'
                 raise MemoryError(name=self.name, address=self.address, msg=msg)
->>>>>>> 2046a2bb
 
             # Link variable to block
             var._block = self
@@ -498,35 +439,12 @@
 
             return True
 
-
-<<<<<<< HEAD
-
-    def _doneTransaction(self,tid,error):
-        """
-        Callback for when transaction is complete
-        """
-        with self._lock:
-            print(f'Block {self.name}._doneTransaction() bData: {self._bData}')
-
-            # Do verify
-            if self._doVerify:
-                self._verifyWr = False
-                for x in range(0,self._size):
-                    if (self._vData[x] & self._mData[x]) != (self._bData[x] & self._mData[x]):
-                        self.error = rim.VerifyError
-                        break
-
-            if self.error == 0:
-                self._stale = False
-            else:
-                self._doUpdate = False
-
     def _updated(self):
-        print(f'Called Block {self.name}._updated()')
-        for var in self._variables:
-            var._updated()
-
-                
+        self._log.debug(f'Block {self._name} _update called')
+        for v in self._variables:
+            v._updated()
+
+        
 class MemoryBlock(RemoteBlock):
 
     def __init__(self, name, mode, device, offset):
@@ -545,6 +463,7 @@
 
             self._bData = b''.join( self._dev._base.toBlock(v, self._dev._stride) for v in values)
             self._vData = bytearray(len(self._bData))
+            self._mData = bytearray(0xff for x in range(len(self._bData)))
 
 
     def _doneTransaction(self, tid, error):
@@ -557,85 +476,9 @@
             if self.error == 0 and self._verifyWr is False:
                 self._bData = bytearray()
                 self._vData = bytearray()
+                self._mData = bytearray()                                    
                 
-                
-
-
-class RawBlock(rim.Master):
-
-    def __init__(self, slave):
-        rim.Master.__init__(self)
-        self._setSlave(slave)
-
-        self._lock      = threading.RLock()
-        self._address   = 0
-        self._size      = 0
-
-    @property
-    def address(self):
-        return self._address | self._reqOffset()
-
-
-    def write(self,address,value):
-        if isinstance(value,bytearray):
-            ldata = value
-        else:
-            ldata = value.to_bytes(4,'little',signed=False)
-
-        self._doTransaction(rim.Write, address, ldata)
-
-    def read(self,address,bdata=None):
-        if bdata:
-            ldata = bdata
-        else:
-            ldata = bytearray(4)
-
-        self._doTransaction(rim.Read, address, ldata)
-
-        if bdata is None:
-            return int.from_bytes(ldata,'little',signed=False)
-
-    def _doTransaction(self, type, address, bdata):
-
-        with self._lock:
-            self._waitTransaction()
-
-            # Setup transaction
-            self._size     = len(bdata)
-            self._address  = address
-
-        # Start transaction outside of lock
-        self._reqTransaction(address,bdata,type)
-
-        # wait for completion
-=======
-        self._log.debug('_startTransaction type={}'.format(type))
-
-        tData = None
-
-        with self._lock:
-            self._blockWait()
-
-            self._log.debug('len bData = {}, vData = {}, mData = {}'.format(len(self._bData), len(self._vData), len(self._mData)))
-
-            # Track verify after writes. 
-            # Only verify blocks that have been written since last verify
-            if type == rogue.interfaces.memory.Write:
-                self._verifyWr = self._verifyEn
-                  
-            # Setup transaction
-            self._doVerify = (type == rogue.interfaces.memory.Verify)
-            self._doUpdate = (type == rogue.interfaces.memory.Read)
-
-            # Set data pointer
-            tData = self._vData if self._doVerify else self._bData
-
-            # Start transaction
-            self._reqTransaction(self._variables[0].offset,tData,type)
-
-    def _blockWait(self):
->>>>>>> 2046a2bb
-        self._waitTransaction()
+               
 
 def setBitToBytes(ba, bitOffset, value):
     """
