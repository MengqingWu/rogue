--- conflicted
+++ resolved
@@ -207,9 +207,6 @@
         """
         if not self.enable: return
 
-<<<<<<< HEAD
-    def _backgroundTransaction(self,type):
-=======
         # Process local blocks.
         if variable is not None:
             variable._blocks.backgroundTransaction(rogue.interface.memory.Write)
@@ -243,17 +240,16 @@
                 value.verifyBlocks(recurse=True)
 
     def readBlocks(self, recurse=True, variable=None):
->>>>>>> 3499d9d9
         """
         Perform background reads
         """
         if not self.enable: return
 
-        # Process local blocks.
+        # Process local blocks. 
         if variable is not None:
             variable._block.backgroundTransaction(rogue.interfaces.memory.Read)
         else:
-            for block in self._blocks:
+        for block in self._blocks:
                 block.backgroundTransaction(rogue.interfaces.memory.Read)
 
         # Process rest of tree
@@ -269,25 +265,13 @@
         if variable is not None:
             variable._block._checkTransaction(varUpdate)
         else:
-            for block in self._blocks:
+        for block in self._blocks:
                 block._checkTransaction(varUpdate)
 
         # Process rest of tree
         if recurse:
             for key,value in self.devices.items():
                 value.blockCheck(varUpdate=varUpdate, recurse=True)
-
-    def _buildBlocks(self):
-        # Get all of the variables
-        for k,n in self.nodes.items():
-
-            if isinstance(n,pr.LocalVariable):
-                self._blocks.append(n._block)
-
-            elif isinstance(n,pr.RemoteVariable) and n.offset is not None:
-                if not any(block._addVariable(n) for block in self._blocks):
-                    self._log.debug("Adding new block %s at offset %x" % (n.name,n.offset))
-                    self._blocks.append(pr.MemoryBlock(n))
 
     def _buildBlocks(self):
         remVars = []
@@ -329,6 +313,8 @@
             if not any(block._addVariable(n) for block in self._blocks):
                 self._log.debug("Adding new block {} at offset {:#02x}".format(n.name,n.offset))
                 self._blocks.append(pr.MemoryBlock(n))
+
+
 
     def _devReset(self,rstType):
         """Generate a count, soft or hard reset"""
